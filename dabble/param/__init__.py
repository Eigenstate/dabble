"""
Parameterizes molecules for molecular dynamics simulations
"""

__version__ = '2.7.9'
__author__ = 'Robin Betz'

# Currently supported forcefields and information
supported_forcefields = {
<<<<<<< HEAD
   "charmm": "CHARMM36m, July 2018 update",
   "amber": "AMBER 14",
   "opls": "OPLS AA/M"
=======
    "charmm": "CHARMM36m, July 2018 update",
    "amber": "AMBER 14",
    "opls": "OPLS AA/M"
>>>>>>> 0c75c470
}

from dabble.param.moleculematcher import MoleculeMatcher
from dabble.param.charmmmatcher import CharmmMatcher, Patch
from dabble.param.ambermatcher import AmberMatcher
from dabble.param.writer import MoleculeWriter
from dabble.param.charmm import CharmmWriter
from dabble.param.amber import AmberWriter
from dabble.param.gromacs import GromacsWriter
<|MERGE_RESOLUTION|>--- conflicted
+++ resolved
@@ -7,15 +7,9 @@
 
 # Currently supported forcefields and information
 supported_forcefields = {
-<<<<<<< HEAD
-   "charmm": "CHARMM36m, July 2018 update",
-   "amber": "AMBER 14",
-   "opls": "OPLS AA/M"
-=======
     "charmm": "CHARMM36m, July 2018 update",
     "amber": "AMBER 14",
     "opls": "OPLS AA/M"
->>>>>>> 0c75c470
 }
 
 from dabble.param.moleculematcher import MoleculeMatcher
