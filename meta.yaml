--- conflicted
+++ resolved
@@ -12,21 +12,18 @@
 requirements:
     build:
         - python
-<<<<<<< HEAD
-=======
+        - vmd-python >=2.0.4
+        - networkx >=1.11
+        - parmed
+        - pydot
         - numpy
-        - networkx >=1.11
-        - pydot
-        - parmed
-        - vmd-python >=2.0.4
->>>>>>> 737f8c71
     run:
         - python
-        - numpy
+        - vmd-python >=2.0.4
         - parmed
         - networkx >=1.11
         - pydot
-        - vmd-python >=2.0.4
+        - numpy
 
 about:
     home: dabble-md.readthedocs.org
